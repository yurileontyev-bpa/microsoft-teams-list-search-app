﻿// <copyright file="AutofacConfig.cs" company="Microsoft">
// Copyright (c) Microsoft. All rights reserved.
// </copyright>

namespace ConfigApp
{
    using System.Configuration;
    using System.Net.Http;
    using System.Reflection;
    using System.Web.Mvc;
    using Autofac;
    using Autofac.Integration.Mvc;
    using ConfigApp.Controllers;
    using Lib.Helpers;

    /// <summary>
    /// Autofac configuration
    /// </summary>
    public class AutofacConfig
    {
        /// <summary>
        /// Register Autofac dependencies
        /// </summary>
        public static void RegisterDependencies()
        {
            var builder = new ContainerBuilder();
            builder.RegisterControllers(Assembly.GetExecutingAssembly());

<<<<<<< HEAD
            builder.Register(c => new HttpClient()).As<HttpClient>().SingleInstance();
=======
            builder.Register(c => new HttpClient())
                .As<HttpClient>()
                .SingleInstance();

>>>>>>> ace6228c
            builder.Register(c => new TokenHelper(
                c.Resolve<HttpClient>(),
                ConfigurationManager.AppSettings["StorageConnectionString"],
                ConfigurationManager.AppSettings["ida:TenantId"],
                ConfigurationManager.AppSettings["GraphAppClientId"],
                ConfigurationManager.AppSettings["GraphAppClientSecret"],
                ConfigurationManager.AppSettings["TokenKey"]))
<<<<<<< HEAD
                .As<TokenHelper>().SingleInstance();
=======
                .As<TokenHelper>()
                .SingleInstance();
>>>>>>> ace6228c

            builder.RegisterType<HomeController>().InstancePerRequest();

            DependencyResolver.SetResolver(new AutofacDependencyResolver(builder.Build()));
        }
    }
}<|MERGE_RESOLUTION|>--- conflicted
+++ resolved
@@ -26,14 +26,10 @@
             var builder = new ContainerBuilder();
             builder.RegisterControllers(Assembly.GetExecutingAssembly());
 
-<<<<<<< HEAD
-            builder.Register(c => new HttpClient()).As<HttpClient>().SingleInstance();
-=======
             builder.Register(c => new HttpClient())
                 .As<HttpClient>()
                 .SingleInstance();
 
->>>>>>> ace6228c
             builder.Register(c => new TokenHelper(
                 c.Resolve<HttpClient>(),
                 ConfigurationManager.AppSettings["StorageConnectionString"],
@@ -41,12 +37,8 @@
                 ConfigurationManager.AppSettings["GraphAppClientId"],
                 ConfigurationManager.AppSettings["GraphAppClientSecret"],
                 ConfigurationManager.AppSettings["TokenKey"]))
-<<<<<<< HEAD
-                .As<TokenHelper>().SingleInstance();
-=======
                 .As<TokenHelper>()
                 .SingleInstance();
->>>>>>> ace6228c
 
             builder.RegisterType<HomeController>().InstancePerRequest();
 
